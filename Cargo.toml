--- conflicted
+++ resolved
@@ -15,10 +15,8 @@
 rrg-proto = { path = "proto/" }
 simplelog = { version = "0.7.6" }
 structopt = { version = "0.3.12" }
-<<<<<<< HEAD
 sys-info = { version = "0.5.1" }
 libc = { version = "0.2" }
-=======
 flate2 = { version = "1.0.14" }
 byteorder = { version = "1.3.4" }
 sysinfo = { version = "0.14.1" }
@@ -36,4 +34,3 @@
 [target.'cfg(target_os = "linux")'.dev-dependencies]
 fuse = { version = "0.3.1" }
 users = { version = "0.10.0" }
->>>>>>> 49c9f7ee

--- conflicted
+++ resolved
@@ -15,14 +15,8 @@
 rrg-proto = { path = "proto/" }
 simplelog = { version = "0.7.6" }
 structopt = { version = "0.3.12" }
-<<<<<<< HEAD
 sys-info = { version = "0.5.1" }
 ioctls = { version = "0.5.1" }
-
-[dev-dependencies]
-tempfile = { version = "3.1.0" }
-rand = { version = "0.7.3" }
-=======
 flate2 = { version = "1.0.14" }
 byteorder = { version = "1.3.4" }
 sysinfo = { version = "0.14.1" }
@@ -39,5 +33,4 @@
 
 [target.'cfg(target_os = "linux")'.dev-dependencies]
 fuse = { version = "0.3.1" }
->>>>>>> 39f1110a
 users = { version = "0.10.0" }
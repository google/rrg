// Copyright 2020 Google LLC
//
// Use of this source code is governed by an MIT-style license that can be found
// in the LICENSE file or at https://opensource.org/licenses/MIT.

//! Handlers and types for agent's actions.
//!
//! The basic functionality that a GRR agent exposes is called an _action_.
//! Actions are invoked by the server (when running a _flow_), should gather
//! requested information and report back to the server.
//!
//! In RRG each action consists of three components: a request type, a response
//! type and an action handler. Request and response types wrap lower-level
//! Protocol Buffer messages sent by and to the GRR server. Handlers accept one
//! instance of the corresponding request type and send some (zero or more)
//! instances of the corresponding response type.

pub mod metadata;
pub mod startup;
<<<<<<< HEAD
pub mod timeline;
=======
pub mod network;
>>>>>>> 7260f14d

use crate::session::{self, Session, Task};

/// Abstraction for action-specific requests.
///
/// Protocol Buffer messages received from the GRR server are not necessarily
/// easy to work with and are hardly idiomatic to Rust. For this reason, actions
/// should define more structured data types to represent their input and should
/// be able to parse raw messages into them.
pub trait Request: Sized {

    /// A type of the corresponding raw proto message.
    type Proto: prost::Message + Default;

    /// A method for converting raw proto messages into structured requests.
    fn from_proto(proto: Self::Proto) -> Result<Self, session::ParseError>;
}

/// Abstraction for action-specific responses.
///
/// Like with the [`Request`] type, Protocol Buffer messages sent to the GRR
/// server are very idiomatic to Rust. For this reason, actions should define
/// more structured data types to represent responses and provide a way to
/// convert them into the wire format.
///
/// Note that because of the design flaws in the protocol, actions also need to
/// specify a name of the wrapper RDF class from the Python implementation.
/// Hopefully, one day this issue would be fixed and class names will not leak
/// into the specification.
///
/// [`Request`]: trait.Request.html
pub trait Response: Sized {

    /// A name of the corresponding RDF class.
    const RDF_NAME: Option<&'static str>;

    /// A type of the corresponding raw proto message.
    type Proto: prost::Message + Default;

    /// A method for converting structured responses into raw proto messages.
    fn into_proto(self) -> Self::Proto;
}

impl Request for () {

    type Proto = ();

    fn from_proto(unit: ()) -> Result<(), session::ParseError> {
        Ok(unit)
    }
}

impl Response for () {

    const RDF_NAME: Option<&'static str> = None;

    type Proto = ();

    fn into_proto(self) {
    }
}

/// Dispatches `task` to a handler appropriate for the given `action`.
///
/// This method is a mapping between action names (as specified in the protocol)
/// and action handlers (implemented on the agent).
///
/// If the given action is unknown (or not yet implemented), this function will
/// return an error.
pub fn dispatch<'s, S>(action: &str, task: Task<'s, S>) -> session::Result<()>
where
    S: Session,
{
    match action {
        "SendStartupInfo" => task.execute(self::startup::handle),
        "GetClientInfo" => task.execute(self::metadata::handle),
<<<<<<< HEAD
        "Timeline" => task.execute(self::timeline::handle),
=======
        "ListNetworkConnections" => task.execute(self::network::handle),
>>>>>>> 7260f14d
        action => return Err(session::Error::Dispatch(String::from(action))),
    }
}<|MERGE_RESOLUTION|>--- conflicted
+++ resolved
@@ -17,11 +17,8 @@
 
 pub mod metadata;
 pub mod startup;
-<<<<<<< HEAD
 pub mod timeline;
-=======
 pub mod network;
->>>>>>> 7260f14d
 
 use crate::session::{self, Session, Task};
 
@@ -98,11 +95,8 @@
     match action {
         "SendStartupInfo" => task.execute(self::startup::handle),
         "GetClientInfo" => task.execute(self::metadata::handle),
-<<<<<<< HEAD
         "Timeline" => task.execute(self::timeline::handle),
-=======
         "ListNetworkConnections" => task.execute(self::network::handle),
->>>>>>> 7260f14d
         action => return Err(session::Error::Dispatch(String::from(action))),
     }
 }
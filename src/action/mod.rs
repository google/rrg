--- conflicted
+++ resolved
@@ -95,11 +95,8 @@
     match action {
         "SendStartupInfo" => task.execute(self::startup::handle),
         "GetClientInfo" => task.execute(self::metadata::handle),
-<<<<<<< HEAD
         "EnumerateFilesystems" => task.execute(self::filesystems::handle),
-=======
         "ListNetworkConnections" => task.execute(self::network::handle),
->>>>>>> 09ed1d2f
         action => return Err(session::Error::Dispatch(String::from(action))),
     }
 }
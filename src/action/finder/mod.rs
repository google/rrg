--- conflicted
+++ resolved
@@ -8,9 +8,6 @@
 pub mod request;
 pub mod groups;
 pub mod glob;
-<<<<<<< HEAD
 pub mod chunks;
 pub mod condition;
-=======
-pub mod hash;
->>>>>>> a3acc046
+pub mod hash;
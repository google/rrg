--- conflicted
+++ resolved
@@ -187,24 +187,6 @@
     }
 }
 
-<<<<<<< HEAD
-/// An error type for situations where time micros cannot be converted
-/// to `std::time::SystemTime`.
-#[derive(Debug)]
-pub struct TimeMicrosConversionError {
-    /// Time micros value causing the conversion error.
-    pub micros: u64
-}
-
-impl Display for TimeMicrosConversionError {
-
-    fn fmt(&self, fmt: &mut Formatter) -> std::fmt::Result {
-        write!(fmt, "cannot convert micros to std::time::SystemTime: {}", self.micros)
-    }
-}
-
-impl std::error::Error for TimeMicrosConversionError {
-=======
 /// An error type for situations where a given proto value is not supported.
 #[derive(Debug)]
 pub struct UnsupportedValueError<T> {
@@ -222,12 +204,32 @@
 }
 
 impl<T: Debug> std::error::Error for UnsupportedValueError<T> {
->>>>>>> 40447d15
 
     fn source(&self) -> Option<&(dyn std::error::Error + 'static)> {
         None
     }
-<<<<<<< HEAD
+}
+
+/// An error type for situations where time micros cannot be converted
+/// to `std::time::SystemTime`.
+#[derive(Debug)]
+pub struct TimeMicrosConversionError {
+    /// Time micros value causing the conversion error.
+    pub micros: u64
+}
+
+impl Display for TimeMicrosConversionError {
+
+    fn fmt(&self, fmt: &mut Formatter) -> std::fmt::Result {
+        write!(fmt, "cannot convert micros to std::time::SystemTime: {}", self.micros)
+    }
+}
+
+impl std::error::Error for TimeMicrosConversionError {
+
+    fn source(&self) -> Option<&(dyn std::error::Error + 'static)> {
+        None
+    }
 }
 
 impl From<TimeMicrosConversionError> for ParseError {
@@ -235,6 +237,4 @@
     fn from(error: TimeMicrosConversionError) -> ParseError {
         ParseError::TimeMicrosConversion(error)
     }
-=======
->>>>>>> 40447d15
 }
--- conflicted
+++ resolved
@@ -93,13 +93,10 @@
     UnknownEnumValue(UnknownEnumValueError),
     /// An error occurred when decoding bytes of a proto message.
     Decode(prost::DecodeError),
-<<<<<<< HEAD
     /// An error occurred when parsing Vec<u8> to Regex.
-    RegexParse(RegexParseError)
-=======
+    RegexParse(RegexParseError),
     /// An error occurred when converting time micros from proto to std::time::SystemTime.
-    TimeMicrosConversion(TimeMicrosConversionError)
->>>>>>> 09352329
+    TimeMicrosConversion(TimeMicrosConversionError),
 }
 
 impl ParseError {
@@ -131,13 +128,11 @@
             Decode(ref error) => {
                 write!(fmt, "failed to decode proto message: {}", error)
             }
-<<<<<<< HEAD
             RegexParse(ref error) => {
                 write!(fmt, "regex parse error: {}", error)
-=======
+            }
             TimeMicrosConversion(ref error) => {
                 write!(fmt, "time micros conversion error: {}", error)
->>>>>>> 09352329
             }
         }
     }
@@ -151,12 +146,9 @@
         match *self {
             Malformed(ref error) => Some(error.as_ref()),
             Decode(ref error) => Some(error),
-<<<<<<< HEAD
             UnknownEnumValue(ref error) => Some(error),
-            RegexParse(ref error) => Some(error)
-=======
+            RegexParse(ref error) => Some(error),
             TimeMicrosConversion(ref error) => Some(error),
->>>>>>> 09352329
         }
     }
 }
@@ -206,7 +198,6 @@
     }
 }
 
-<<<<<<< HEAD
 /// An error type for situations where proto enum has a value for which the definition is not known.
 #[derive(Debug)]
 pub struct UnknownEnumValueError {
@@ -273,39 +264,42 @@
 }
 
 impl std::error::Error for RegexParseError {
-=======
-/// An error type for situations where time micros cannot be convert to std::time::SystemTime.
-#[derive(Debug)]
-pub struct TimeMicrosConversionError {
-    /// Time micros value causing the conversion error.
-    pub micros: u64
-}
-
-impl Display for TimeMicrosConversionError {
-
-    fn fmt(&self, fmt: &mut Formatter) -> std::fmt::Result {
-        write!(fmt, "cannot convert micros to std::time::SystemTime: {}", self.micros)
-    }
-}
-
-impl std::error::Error for TimeMicrosConversionError {
->>>>>>> 09352329
-
     fn source(&self) -> Option<&(dyn std::error::Error + 'static)> {
         None
     }
 }
 
-<<<<<<< HEAD
 impl From<RegexParseError> for ParseError {
 
     fn from(error: RegexParseError) -> ParseError {
         ParseError::RegexParse(error)
-=======
+    }
+}
+
+/// An error type for situations where time micros cannot be convert to std::time::SystemTime.
+#[derive(Debug)]
+pub struct TimeMicrosConversionError {
+/// Time micros value causing the conversion error.
+    pub micros: u64
+}
+
+impl Display for TimeMicrosConversionError {
+
+    fn fmt(&self, fmt: &mut Formatter) -> std::fmt::Result {
+        write!(fmt, "cannot convert micros to std::time::SystemTime: {}", self.micros)
+    }
+}
+
+impl std::error::Error for TimeMicrosConversionError {
+
+    fn source(&self) -> Option<&(dyn std::error::Error + 'static)> {
+        None
+    }
+}
+
 impl From<TimeMicrosConversionError> for ParseError {
 
-    fn from(error: TimeMicrosConversionError) -> ParseError {
+fn from(error: TimeMicrosConversionError) -> ParseError {
         ParseError::TimeMicrosConversion(error)
->>>>>>> 09352329
     }
 }
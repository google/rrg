--- conflicted
+++ resolved
@@ -91,8 +91,6 @@
     Malformed(Box<dyn std::error::Error + Send + Sync>),
     /// An error occurred when decoding bytes of a proto message.
     Decode(prost::DecodeError),
-    /// An error occurred when parsing Vec<u8> to Regex.
-    RegexParse(RegexParseError)
 }
 
 impl ParseError {
@@ -121,9 +119,6 @@
             Decode(ref error) => {
                 write!(fmt, "failed to decode proto message: {}", error)
             }
-            RegexParse(ref error) => {
-                write!(fmt, "regex parse error: {}", error)
-            }
         }
     }
 }
@@ -136,7 +131,6 @@
         match *self {
             Malformed(ref error) => Some(error.as_ref()),
             Decode(ref error) => Some(error),
-            RegexParse(ref error) => Some(error)
         }
     }
 }
@@ -186,28 +180,6 @@
     }
 }
 
-<<<<<<< HEAD
-#[derive(Debug)]
-pub struct RegexParseError {
-    /// Raw data of the string which could not be converted to Regex.
-    pub raw_data: Vec<u8>,
-
-    /// Error message caught during the conversion.
-    pub error_message: String,
-}
-
-impl Display for RegexParseError {
-
-    fn fmt(&self, fmt: &mut Formatter) -> std::fmt::Result {
-        write!(fmt, "Regex parse error happened on parsing '{:?}'. \
-                     Error message: '{}'",
-               self.raw_data,
-               self.error_message)
-    }
-}
-
-impl std::error::Error for RegexParseError {
-=======
 /// An error type for situations where a given proto value is not supported.
 #[derive(Debug)]
 pub struct UnsupportedValueError<T> {
@@ -225,19 +197,41 @@
 }
 
 impl<T: Debug> std::error::Error for UnsupportedValueError<T> {
->>>>>>> 40447d15
 
     fn source(&self) -> Option<&(dyn std::error::Error + 'static)> {
         None
     }
-<<<<<<< HEAD
+}
+
+#[derive(Debug)]
+pub struct RegexParseError {
+    /// Raw data of the string which could not be converted to Regex.
+    pub raw_data: Vec<u8>,
+
+    /// Error message caught during the conversion.
+    pub error_message: String,
+}
+
+impl Display for RegexParseError {
+
+    fn fmt(&self, fmt: &mut Formatter) -> std::fmt::Result {
+        write!(fmt, "Regex parse error happened on parsing '{:?}'. \
+                     Error message: '{}'",
+               self.raw_data,
+               self.error_message)
+    }
+}
+
+impl std::error::Error for RegexParseError {
+
+    fn source(&self) -> Option<&(dyn std::error::Error + 'static)> {
+        None
+    }
 }
 
 impl From<RegexParseError> for ParseError {
 
     fn from(error: RegexParseError) -> ParseError {
-        ParseError::RegexParse(error)
-    }
-=======
->>>>>>> 40447d15
+        ParseError::malformed(error)
+    }
 }
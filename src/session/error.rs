--- conflicted
+++ resolved
@@ -204,7 +204,35 @@
     }
 }
 
-<<<<<<< HEAD
+/// An error type for situations where time micros cannot be converted
+/// to `std::time::SystemTime`.
+#[derive(Debug)]
+pub struct TimeMicrosConversionError {
+    /// Time micros value causing the conversion error.
+    pub micros: u64,
+}
+
+impl Display for TimeMicrosConversionError {
+
+    fn fmt(&self, fmt: &mut Formatter) -> std::fmt::Result {
+        write!(fmt, "cannot convert micros to std::time::SystemTime: {}", self.micros)
+    }
+}
+
+impl std::error::Error for TimeMicrosConversionError {
+
+    fn source(&self) -> Option<&(dyn std::error::Error + 'static)> {
+        None
+    }
+}
+
+impl From<TimeMicrosConversionError> for ParseError {
+
+    fn from(error: TimeMicrosConversionError) -> ParseError {
+        ParseError::malformed(error)
+    }
+}
+
 #[derive(Debug)]
 pub struct RegexParseError {
     /// Raw data of the string which could not be converted to Regex.
@@ -224,39 +252,15 @@
 }
 
 impl std::error::Error for RegexParseError {
-=======
-/// An error type for situations where time micros cannot be converted
-/// to `std::time::SystemTime`.
-#[derive(Debug)]
-pub struct TimeMicrosConversionError {
-    /// Time micros value causing the conversion error.
-    pub micros: u64,
-}
-
-impl Display for TimeMicrosConversionError {
-
-    fn fmt(&self, fmt: &mut Formatter) -> std::fmt::Result {
-        write!(fmt, "cannot convert micros to std::time::SystemTime: {}", self.micros)
-    }
-}
-
-impl std::error::Error for TimeMicrosConversionError {
->>>>>>> 6114a33f
-
-    fn source(&self) -> Option<&(dyn std::error::Error + 'static)> {
-        None
-    }
-}
-
-<<<<<<< HEAD
+
+    fn source(&self) -> Option<&(dyn std::error::Error + 'static)> {
+        None
+    }
+}
+
 impl From<RegexParseError> for ParseError {
 
     fn from(error: RegexParseError) -> ParseError {
-=======
-impl From<TimeMicrosConversionError> for ParseError {
-
-    fn from(error: TimeMicrosConversionError) -> ParseError {
->>>>>>> 6114a33f
         ParseError::malformed(error)
     }
 }